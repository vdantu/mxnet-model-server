--- conflicted
+++ resolved
@@ -17,10 +17,6 @@
 import json
 import shutil
 import os
-<<<<<<< HEAD
-import time
-=======
->>>>>>> 06fd0598
 from mxnet.io import DataBatch
 from mms.log import get_logger
 from mms.model_service.model_service import SingleNodeService, URL_PREFIX

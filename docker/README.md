<<<<<<< HEAD
# MXNet Model Server in a container

Docker images are currently available on Docker Hub [CPU](https://hub.docker.com/r/awsdeeplearningteam/mms_cpu/), [GPU](https://hub.docker.com/r/awsdeeplearningteam/mms_gpu/). Running MXNet Model Server in the docker instance can be done with four easy steps

## Running MXNet Model Server with Docker-Hub image

1. Pull the Docker image from the Docker-Hub
   ```bash
   # CPU image
   docker pull awsdeeplearningteam/mms_cpu
   ```
   For GPU Image
   ```bash
   # GPU Image
   docker pull awsdeeplearningteam/mms_gpu
   ```
   Verify the image is downloaded
   ```bash
   docker images

   REPOSITORY                    TAG                 IMAGE ID            CREATED             SIZE
   awsdeeplearningteam/mms_cpu   latest              869a68f574a5        2 days ago          1.71GB
   ubuntu                        latest              f975c5035748        2 days ago          112MB
   ```

2. Create a directory for `models` and update the `mms_app.conf` file that MXNet Model Server should use with the models. There are example 
   configuration files in the `docker` folder of `mxnet-model-server` repository. Refer to [mms_app_cpu.conf](mms_app_cpu.conf) or [mms_app_gpu.conf](mms_app_gpu.conf).
   This directory would be volume-mounted into the `docker` instance and can act as a persistent storage for logs. In this example, this folder is mounted into the container at `/models`
   Update the `--models` option in the configuration in the mms_app_[cpu|gpu].conf file. Also update the `--log-file` to point to a the file-path `/models/mms_app.log`.

   ```bash
   mkdir /tmp/models
   cp ~/mxnet-model-server/docker/mms_app_cpu.conf /tmp/models/.
   ``` 
   Verify the models and configuration file is in this newly created directory. Also verify that the `mms_app_[cpu|gpu].conf` is updated.

3. Run the downloaded CPU container image
   ```bash
   docker run --name mms -p 80:8080 -itd -v /tmp/models/:/models awsdeeplearningteam/mms_cpu
   0c1862a2c30edd0f33391f7277b2c8bcba4a5f4cf22669f3b308b4078a5d3ce8
   ```
   Note, to run GPU image refer to [this section](#running-the-mms-gpu-docker)
   
   Verify the image is running
   ```bash
   docker ps -a
   CONTAINER ID        IMAGE               COMMAND             CREATED                  STATUS              PORTS                NAMES
   b4bab087f2a8        mms_cpu             "/bin/bash"         Less than a second ago   Up 2 seconds        0.0.0.0:80->80/tcp   mms
   ```
   Refer to [Docker CLI](https://docs.docker.com/engine/reference/commandline/run/) to understand each parameter. 

4. Run MXNet Model Server in the running instance of the container
   ```bash
   docker exec mms bash -c "mxnet-model-server start --mms-config /models/mms_app_cpu.conf"
   ``` 

## Building `MMS container` image from scratch
The following are the steps to build a container image from scratch.

### Prerequisites
In order to build the Docker image yourself you need the following:

* Install Docker
* Clone the MMS repo

#### Docker Installation

For Mac you the option of [their Mac installer](https://docs.docker.com/docker-for-mac/install/) or you can simply use brew:
=======
# Using Containers with MXNet Model Server
>>>>>>> 0f02ea9f

MXNet Model Server (MMS) can be used with any container service. In this guide, you will learn how to run MMS with Docker.

<<<<<<< HEAD
### Building the container image

#### Configuration setup
=======

## Contents of this Document
* [Quickstart](#quickstart)
* [Configuring MMS with Docker](#configuring-mms-with-docker)
>>>>>>> 0f02ea9f


## Other Relevant Documents
* [Advanced Settings](advanced_settings.md)
    * [GPU Inference](advanced_settings.md#gpu-inference)
    * [Reference Commands](advanced_settings.md#reference-commands)
    * [Docker Details](advanced_settings.md#docker-details)
    * [Description of Config File Settings](advanced_settings.md#description-of-config-file-settings)
    * [Configuring SSL](advanced_settings.md#configuring-ssl)

<<<<<<< HEAD
Note the `server_name` entry. You can update `localhost` to be your public hostname, IP address, or just use the default `localhost`. This depends on where you expect to utilize the Docker image. (Server Name can be updated at run-time. 
This option is mentioned in steps to run.)
The CPU and GPU configs have been optimised for C5.2xlarge and p3.8xlarge respectively for Resnet-18 model. You can modify the parameters namely number of workers and number of GPUs (in case of GPU usage) according to your use case.



The **nginx** section will look like this:
=======
## Quickstart
Running MXNet Model Server with Docker in two steps:
>>>>>>> 0f02ea9f

**Step 1: Run the Docker image.**

This will download the MMS Docker image and run its default configuration, serving a Squeezenet model.

```bash
docker run -itd --name mms -p 80:8080 awsdeeplearningteam/mms_cpu mxnet-model-server.sh start --mms-config /mxnet_model_server/mms_app_cpu.conf
```

<<<<<<< HEAD
Once this completes, run `docker images` from your terminal. You should see the Docker image listed with the tag, `mms_image:latest`. 

### Build Step for GPU

If your host machine has at least one GPU installed, you can use a GPU docker image to benefit from improved inference performance.

You need to install [nvidia-docker plugin](https://github.com/NVIDIA/nvidia-docker) before you can use a NVIDIA GPU with Docker.

Once you install `nvidia-docker`, run following commands (for info modifying the tag, see the CPU section above):

```bash
docker build -f Dockerfile.gpu -t mms_image_gpu .
```

### Preparing `models` and `mms_app.conf` files for running the Model Server
Create a `models` directory on the host machine and add the models to be used along with the mms_app_[cpu|gpu].conf file into the directory. Modify the `mms_app[cpu/gpu].conf` file to reflect the model files to be used along with updated options for other `gunicorn`, `nginx` and `MMS` configurations.
 ```bash
 # Modify the mms_app_cpu.conf or mms_app_gpu.conf and add it to this folder
 $ mkdir /tmp/models
 $ cp ~/mxnet-model-server/docker/mms_app_cpu.conf /tmp/models/
 ```
### Running MXNet Model Server as a Docker instance

Since we used a general tag, `mms_image` we're go to run it using the default tag assignment of `mms_image:latest`. Or, if you used a specific tag, make sure you swap that out for the Docker ID, or how your image appears when your run `docker images`.

You may also want to modify the `-p 80:8080` to utilize other ports instead. Refer to [Docker documentation on managing ports on hosts](https://docs.docker.com/engine/userguide/networking/default_network/dockerlinks/#connect-using-network-port-mapping) for more info.

**Note**: if you're using the GPU Docker, skip ahead to the next section.

```bash
# Run the docker image in a detached mode
$ docker run -itd -p 80:8080 --name mms -v /tmp/models:/models mms_image:latest
```
   
Verify that this image is running by running 
```bash
$ docker ps -a
CONTAINER ID        IMAGE               COMMAND             CREATED             STATUS              PORTS                NAMES
a6141053ef51        mms_cpu             "/bin/bash"         15 minutes ago      Up 15 minutes       0.0.0.0:80->80/tcp   mms
$
```
You should see that the image is running.

#### Starting MMS in the docker instance
To interact with the docker image named `mms` we run the following command

Verify that the docker image is still running by running 
```bash
$ docker ps -a
```

```bash
# To start the MMS run the following
$ docker exec mms bash -c "mxnet-model-server start --mms-config /models/mms_app_cpu.conf"
```

This will setup the MMS endpoint, gunicorn wsgi entry point, and nginx proxy_pass. 
At this point you should be able to run inference on `localhost` port `80`

#### Running the MMS GPU Docker

```bash
$ nvidia-docker run -itd -p 80:8080 --name mms -v /tmp/models/:/models mms_image_gpu:latest
```

This command starts the docker instance in a detached mode and mounts `/tmp/models` of the host system into `/models` directory inside the Docker instance. 
Considering that you modified and copied `mms_app_gpu.conf` file into the `/tmp/models` directory, before you ran the above `nvidia-docker` command, 
you would have this configuration file ready to use in the docker instance.
=======
With the `-p` flag, we're setting it up so you can run inference on your host computer's port: `80`.

**Step 2: Test inference.**
>>>>>>> 0f02ea9f

```bash
curl -O https://s3.amazonaws.com/model-server/inputs/kitten.jpg
curl -X POST http://127.0.0.1/squeezenet/predict -F "data=@kitten.jpg"
```

After fetching this image of a kitten and posting it to the `predict` endpoint, you should see a response similar to the following:

```
{
  "prediction": [
    [
      {
        "class": "n02124075 Egyptian cat",
        "probability": 0.9408261179924011
...
```

### Cleaning Up

Now that you have tested it out, you can stop the Docker container. The following command with stop the server and delete the container, but retain the Docker image for trying out other models and configurations next.

```bash
docker rm -f mms
```

<<<<<<< HEAD
* **models** - the model used when setting up service. By default it uses resnet-18, chnage this argument to use customized model.
* **worker-class** - the type of Gunicorn worker processes. We configure by default to gevent which is a type of async worker process. Options are [described in the Gunicorn docs](http://docs.gunicorn.org/en/stable/settings.html#worker-class).
* **limit-request-line** - this is a security-related configuration that limits the [length of the request URI](http://docs.gunicorn.org/en/stable/settings.html#limit-request-line). It is useful preventing DDoS attacks.
* **num-gpu** - Optional parameter for number of GPUs available for use. MMS uses GPUs with id from 0 .. (num-gpu-1)   By default MMS uses all the available GPUs while this parameter can be configured if user want to use only few of them .
```


```text

 [MMS arguments]
    --models
    resnet-18=https://s3.amazonaws.com/mms-models/resnet-18.model
=======
## Configuring MMS with Docker

In the Quickstart section, you launched a Docker image with MMS serving the Squeezenet model. Now you will learn how to configure MMS with Docker to run other models, as well as how to collect MMS logs, and optimize your MMS with Docker images.
>>>>>>> 0f02ea9f

### Using MMS and Docker with a Shared Volume

For the purpose of loading different models and retrieving logs from MMS you will setup a shared volume with the Docker image.


**Step 1: Create a folder to share with the Docker container.**

Create a directory for `models`. This will also provide a place for log files to be written.

```bash
mkdir /tmp/models
```

<<<<<<< HEAD
    --workers
    8
=======
**Step 2: Download the configuration template.**
>>>>>>> 0f02ea9f

To run a different model in the Docker image, you need to provide it a new configuration file.

Download the template for a CPU or a GPU config and place it in the `models` folder you just created:
* [mms_app_cpu.conf](mms_app_cpu.conf)
* [mms_app_gpu.conf](mms_app_gpu.conf)

**Step 3: Modify the configuration template.**

Edit the file you downloaded, `mms_app_*pu.conf`. It will have the following section for `MMS Arguments`:

```
[MMS Arguments]
--models
squeezenet=https://s3.amazonaws.com/model-server/models/squeezenet_v1.1/squeezenet_v1.1.model

--service
optional

--gen-api
optional

--log-file
optional

--log-rotation-time
optional

<<<<<<< HEAD
```bash
docker run -itd --name mms -v /tmp/models/:/models -p 8080:443 -p 8081:80 mms_image:latest
=======
--log-level
optional
>>>>>>> 0f02ea9f
```

To change the model, you will update the `--models` argument. This uses MMS's flexible handling of the model file locations, so that the model can reside at a URL, or on your local file system.

Change `--models` to use the following `resnet-18` model:

```
resnet-18=https://s3.amazonaws.com/model-server/models/resnet-18/resnet-18.model
```

You may also download the model and use the shared file path, but specify the path from within the Docker container.

```
resnet-18=/models/resnet-18.model
```

Save the file.

**Step 4: Run MMS with Docker using a shared volume.**

When you run the following command, the `-v` argument and path values of `/tmp/models/:/models` will map the `models` folder you created (assuming it was in ) with a folder inside the Docker container. MMS will then be able to use the local model file.

```bash
docker run -itd --name mms -p 80:8080 -v /tmp/models/:/models awsdeeplearningteam/mms_cpu
```

**Step 5: Start MMS.**
You also need to start MMS in the container. In the Quickstart, we did this as all one command, but here you are doing it as a second step.

```bash
docker exec mms bash -c "mxnet-model-server start --mms-config /models/mms_app_cpu.conf"
```

**Step 6: Test inference.**

<<<<<<< HEAD
start        : Start a new instance of MXNet model server
stop         : Stop the current running instance of MXNet model server
restart      : Restarts all the MXNet Model Server worker instances
help         : Usage help for /mxnet_model_server/mxnet-model-server
--mms-config : Location pointing to the MXNet model server configuration file
To start the MXNet model server, run
/mxnet_model_server/mxnet-model-server start --mms-config <path-to-config-file>
=======
You will upload the same kitten image as before, but this time you will request the `resnet-18/predict` API endpoint.
>>>>>>> 0f02ea9f

```bash
curl -X POST http://127.0.0.1/resnet-18/predict -F "data=@kitten.jpg"
```

Given that this is a different model, the same image yields a different inference result which will be something similar to the following:

```
{
  "prediction": [
    [
      {
        "class": "n02123159 tiger cat",
        "probability": 0.3630334138870239
      },
...
```

Now that you have tried the default inference using Squeezenet and configuring inference to the resnet-18 model you are ready to try some other more advanced settings.

* GPU inference
* MMS settings
* Optimizing inference with gunicorn configurations

Next Step: [Advanced Settings](advanced_settings.md)<|MERGE_RESOLUTION|>--- conflicted
+++ resolved
@@ -1,88 +1,10 @@
-<<<<<<< HEAD
-# MXNet Model Server in a container
-
-Docker images are currently available on Docker Hub [CPU](https://hub.docker.com/r/awsdeeplearningteam/mms_cpu/), [GPU](https://hub.docker.com/r/awsdeeplearningteam/mms_gpu/). Running MXNet Model Server in the docker instance can be done with four easy steps
-
-## Running MXNet Model Server with Docker-Hub image
-
-1. Pull the Docker image from the Docker-Hub
-   ```bash
-   # CPU image
-   docker pull awsdeeplearningteam/mms_cpu
-   ```
-   For GPU Image
-   ```bash
-   # GPU Image
-   docker pull awsdeeplearningteam/mms_gpu
-   ```
-   Verify the image is downloaded
-   ```bash
-   docker images
-
-   REPOSITORY                    TAG                 IMAGE ID            CREATED             SIZE
-   awsdeeplearningteam/mms_cpu   latest              869a68f574a5        2 days ago          1.71GB
-   ubuntu                        latest              f975c5035748        2 days ago          112MB
-   ```
-
-2. Create a directory for `models` and update the `mms_app.conf` file that MXNet Model Server should use with the models. There are example 
-   configuration files in the `docker` folder of `mxnet-model-server` repository. Refer to [mms_app_cpu.conf](mms_app_cpu.conf) or [mms_app_gpu.conf](mms_app_gpu.conf).
-   This directory would be volume-mounted into the `docker` instance and can act as a persistent storage for logs. In this example, this folder is mounted into the container at `/models`
-   Update the `--models` option in the configuration in the mms_app_[cpu|gpu].conf file. Also update the `--log-file` to point to a the file-path `/models/mms_app.log`.
-
-   ```bash
-   mkdir /tmp/models
-   cp ~/mxnet-model-server/docker/mms_app_cpu.conf /tmp/models/.
-   ``` 
-   Verify the models and configuration file is in this newly created directory. Also verify that the `mms_app_[cpu|gpu].conf` is updated.
-
-3. Run the downloaded CPU container image
-   ```bash
-   docker run --name mms -p 80:8080 -itd -v /tmp/models/:/models awsdeeplearningteam/mms_cpu
-   0c1862a2c30edd0f33391f7277b2c8bcba4a5f4cf22669f3b308b4078a5d3ce8
-   ```
-   Note, to run GPU image refer to [this section](#running-the-mms-gpu-docker)
-   
-   Verify the image is running
-   ```bash
-   docker ps -a
-   CONTAINER ID        IMAGE               COMMAND             CREATED                  STATUS              PORTS                NAMES
-   b4bab087f2a8        mms_cpu             "/bin/bash"         Less than a second ago   Up 2 seconds        0.0.0.0:80->80/tcp   mms
-   ```
-   Refer to [Docker CLI](https://docs.docker.com/engine/reference/commandline/run/) to understand each parameter. 
-
-4. Run MXNet Model Server in the running instance of the container
-   ```bash
-   docker exec mms bash -c "mxnet-model-server start --mms-config /models/mms_app_cpu.conf"
-   ``` 
-
-## Building `MMS container` image from scratch
-The following are the steps to build a container image from scratch.
-
-### Prerequisites
-In order to build the Docker image yourself you need the following:
-
-* Install Docker
-* Clone the MMS repo
-
-#### Docker Installation
-
-For Mac you the option of [their Mac installer](https://docs.docker.com/docker-for-mac/install/) or you can simply use brew:
-=======
 # Using Containers with MXNet Model Server
->>>>>>> 0f02ea9f
 
 MXNet Model Server (MMS) can be used with any container service. In this guide, you will learn how to run MMS with Docker.
-
-<<<<<<< HEAD
-### Building the container image
-
-#### Configuration setup
-=======
 
 ## Contents of this Document
 * [Quickstart](#quickstart)
 * [Configuring MMS with Docker](#configuring-mms-with-docker)
->>>>>>> 0f02ea9f
 
 
 ## Other Relevant Documents
@@ -93,18 +15,8 @@
     * [Description of Config File Settings](advanced_settings.md#description-of-config-file-settings)
     * [Configuring SSL](advanced_settings.md#configuring-ssl)
 
-<<<<<<< HEAD
-Note the `server_name` entry. You can update `localhost` to be your public hostname, IP address, or just use the default `localhost`. This depends on where you expect to utilize the Docker image. (Server Name can be updated at run-time. 
-This option is mentioned in steps to run.)
-The CPU and GPU configs have been optimised for C5.2xlarge and p3.8xlarge respectively for Resnet-18 model. You can modify the parameters namely number of workers and number of GPUs (in case of GPU usage) according to your use case.
-
-
-
-The **nginx** section will look like this:
-=======
 ## Quickstart
 Running MXNet Model Server with Docker in two steps:
->>>>>>> 0f02ea9f
 
 **Step 1: Run the Docker image.**
 
@@ -114,80 +26,9 @@
 docker run -itd --name mms -p 80:8080 awsdeeplearningteam/mms_cpu mxnet-model-server.sh start --mms-config /mxnet_model_server/mms_app_cpu.conf
 ```
 
-<<<<<<< HEAD
-Once this completes, run `docker images` from your terminal. You should see the Docker image listed with the tag, `mms_image:latest`. 
-
-### Build Step for GPU
-
-If your host machine has at least one GPU installed, you can use a GPU docker image to benefit from improved inference performance.
-
-You need to install [nvidia-docker plugin](https://github.com/NVIDIA/nvidia-docker) before you can use a NVIDIA GPU with Docker.
-
-Once you install `nvidia-docker`, run following commands (for info modifying the tag, see the CPU section above):
-
-```bash
-docker build -f Dockerfile.gpu -t mms_image_gpu .
-```
-
-### Preparing `models` and `mms_app.conf` files for running the Model Server
-Create a `models` directory on the host machine and add the models to be used along with the mms_app_[cpu|gpu].conf file into the directory. Modify the `mms_app[cpu/gpu].conf` file to reflect the model files to be used along with updated options for other `gunicorn`, `nginx` and `MMS` configurations.
- ```bash
- # Modify the mms_app_cpu.conf or mms_app_gpu.conf and add it to this folder
- $ mkdir /tmp/models
- $ cp ~/mxnet-model-server/docker/mms_app_cpu.conf /tmp/models/
- ```
-### Running MXNet Model Server as a Docker instance
-
-Since we used a general tag, `mms_image` we're go to run it using the default tag assignment of `mms_image:latest`. Or, if you used a specific tag, make sure you swap that out for the Docker ID, or how your image appears when your run `docker images`.
-
-You may also want to modify the `-p 80:8080` to utilize other ports instead. Refer to [Docker documentation on managing ports on hosts](https://docs.docker.com/engine/userguide/networking/default_network/dockerlinks/#connect-using-network-port-mapping) for more info.
-
-**Note**: if you're using the GPU Docker, skip ahead to the next section.
-
-```bash
-# Run the docker image in a detached mode
-$ docker run -itd -p 80:8080 --name mms -v /tmp/models:/models mms_image:latest
-```
-   
-Verify that this image is running by running 
-```bash
-$ docker ps -a
-CONTAINER ID        IMAGE               COMMAND             CREATED             STATUS              PORTS                NAMES
-a6141053ef51        mms_cpu             "/bin/bash"         15 minutes ago      Up 15 minutes       0.0.0.0:80->80/tcp   mms
-$
-```
-You should see that the image is running.
-
-#### Starting MMS in the docker instance
-To interact with the docker image named `mms` we run the following command
-
-Verify that the docker image is still running by running 
-```bash
-$ docker ps -a
-```
-
-```bash
-# To start the MMS run the following
-$ docker exec mms bash -c "mxnet-model-server start --mms-config /models/mms_app_cpu.conf"
-```
-
-This will setup the MMS endpoint, gunicorn wsgi entry point, and nginx proxy_pass. 
-At this point you should be able to run inference on `localhost` port `80`
-
-#### Running the MMS GPU Docker
-
-```bash
-$ nvidia-docker run -itd -p 80:8080 --name mms -v /tmp/models/:/models mms_image_gpu:latest
-```
-
-This command starts the docker instance in a detached mode and mounts `/tmp/models` of the host system into `/models` directory inside the Docker instance. 
-Considering that you modified and copied `mms_app_gpu.conf` file into the `/tmp/models` directory, before you ran the above `nvidia-docker` command, 
-you would have this configuration file ready to use in the docker instance.
-=======
 With the `-p` flag, we're setting it up so you can run inference on your host computer's port: `80`.
 
 **Step 2: Test inference.**
->>>>>>> 0f02ea9f
 
 ```bash
 curl -O https://s3.amazonaws.com/model-server/inputs/kitten.jpg
@@ -214,24 +55,9 @@
 docker rm -f mms
 ```
 
-<<<<<<< HEAD
-* **models** - the model used when setting up service. By default it uses resnet-18, chnage this argument to use customized model.
-* **worker-class** - the type of Gunicorn worker processes. We configure by default to gevent which is a type of async worker process. Options are [described in the Gunicorn docs](http://docs.gunicorn.org/en/stable/settings.html#worker-class).
-* **limit-request-line** - this is a security-related configuration that limits the [length of the request URI](http://docs.gunicorn.org/en/stable/settings.html#limit-request-line). It is useful preventing DDoS attacks.
-* **num-gpu** - Optional parameter for number of GPUs available for use. MMS uses GPUs with id from 0 .. (num-gpu-1)   By default MMS uses all the available GPUs while this parameter can be configured if user want to use only few of them .
-```
-
-
-```text
-
- [MMS arguments]
-    --models
-    resnet-18=https://s3.amazonaws.com/mms-models/resnet-18.model
-=======
 ## Configuring MMS with Docker
 
 In the Quickstart section, you launched a Docker image with MMS serving the Squeezenet model. Now you will learn how to configure MMS with Docker to run other models, as well as how to collect MMS logs, and optimize your MMS with Docker images.
->>>>>>> 0f02ea9f
 
 ### Using MMS and Docker with a Shared Volume
 
@@ -246,12 +72,7 @@
 mkdir /tmp/models
 ```
 
-<<<<<<< HEAD
-    --workers
-    8
-=======
 **Step 2: Download the configuration template.**
->>>>>>> 0f02ea9f
 
 To run a different model in the Docker image, you need to provide it a new configuration file.
 
@@ -280,13 +101,8 @@
 --log-rotation-time
 optional
 
-<<<<<<< HEAD
-```bash
-docker run -itd --name mms -v /tmp/models/:/models -p 8080:443 -p 8081:80 mms_image:latest
-=======
 --log-level
 optional
->>>>>>> 0f02ea9f
 ```
 
 To change the model, you will update the `--models` argument. This uses MMS's flexible handling of the model file locations, so that the model can reside at a URL, or on your local file system.
@@ -322,17 +138,7 @@
 
 **Step 6: Test inference.**
 
-<<<<<<< HEAD
-start        : Start a new instance of MXNet model server
-stop         : Stop the current running instance of MXNet model server
-restart      : Restarts all the MXNet Model Server worker instances
-help         : Usage help for /mxnet_model_server/mxnet-model-server
---mms-config : Location pointing to the MXNet model server configuration file
-To start the MXNet model server, run
-/mxnet_model_server/mxnet-model-server start --mms-config <path-to-config-file>
-=======
 You will upload the same kitten image as before, but this time you will request the `resnet-18/predict` API endpoint.
->>>>>>> 0f02ea9f
 
 ```bash
 curl -X POST http://127.0.0.1/resnet-18/predict -F "data=@kitten.jpg"
